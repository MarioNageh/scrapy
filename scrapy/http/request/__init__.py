"""
This module implements the Request class which is used to represent HTTP
requests in Scrapy.

See documentation in docs/topics/request-response.rst
"""

from __future__ import annotations

import inspect
from typing import (
    TYPE_CHECKING,
    Any,
    AnyStr,
    Callable,
    Dict,
    Iterable,
    List,
    Mapping,
    NoReturn,
    Optional,
    Tuple,
    Type,
    TypedDict,
    TypeVar,
    Union,
    overload,
)

from w3lib.url import safe_url_string

import scrapy
from scrapy.http.headers import Headers
from scrapy.utils.curl import curl_to_request_kwargs
from scrapy.utils.python import to_bytes
from scrapy.utils.trackref import object_ref
from scrapy.utils.url import escape_ajax

if TYPE_CHECKING:
    # typing.NotRequired and typing.Self require Python 3.11
    from typing_extensions import NotRequired, Self


class VerboseCookie(TypedDict):
    name: str
    value: str
    domain: NotRequired[str]
    path: NotRequired[str]
    secure: NotRequired[bool]


CookiesT = Union[Dict[str, str], List[VerboseCookie]]


RequestTypeVar = TypeVar("RequestTypeVar", bound="Request")


def NO_CALLBACK(*args: Any, **kwargs: Any) -> NoReturn:
    """When assigned to the ``callback`` parameter of
    :class:`~scrapy.http.Request`, it indicates that the request is not meant
    to have a spider callback at all.

    For example:

    .. code-block:: python

       Request("https://example.com", callback=NO_CALLBACK)

    This value should be used by :ref:`components <topics-components>` that
    create and handle their own requests, e.g. through
    :meth:`scrapy.core.engine.ExecutionEngine.download`, so that downloader
    middlewares handling such requests can treat them differently from requests
    intended for the :meth:`~scrapy.Spider.parse` callback.
    """
    raise RuntimeError(
        "The NO_CALLBACK callback has been called. This is a special callback "
        "value intended for requests whose callback is never meant to be "
        "called."
    )


class Request(object_ref):
    """Represents an HTTP request, which is usually generated in a Spider and
    executed by the Downloader, thus generating a :class:`Response`.
    """

    attributes: Tuple[str, ...] = (
        "url",
        "callback",
        "method",
        "headers",
        "body",
        "cookies",
        "meta",
        "encoding",
        "priority",
        "dont_filter",
        "errback",
        "flags",
        "cb_kwargs",
    )
    """A tuple of :class:`str` objects containing the name of all public
    attributes of the class that are also keyword parameters of the
    ``__init__`` method.

    Currently used by :meth:`Request.replace`, :meth:`Request.to_dict` and
    :func:`~scrapy.utils.request.request_from_dict`.
    """

    def __init__(
        self,
        url: str,
        callback: Optional[Callable] = None,
        method: str = "GET",
        headers: Union[Mapping[AnyStr, Any], Iterable[Tuple[AnyStr, Any]], None] = None,
        body: Optional[Union[bytes, str]] = None,
        cookies: Optional[CookiesT] = None,
        meta: Optional[Dict[str, Any]] = None,
        encoding: str = "utf-8",
        priority: int = 0,
        dont_filter: bool = False,
        errback: Optional[Callable] = None,
        flags: Optional[List[str]] = None,
        cb_kwargs: Optional[Dict[str, Any]] = None,
    ) -> None:
        self._encoding: str = encoding  # this one has to be set first
        self.method: str = str(method).upper()
        self._set_url(url)
        self._set_body(body)
        if not isinstance(priority, int):
            raise TypeError(f"Request priority not an integer: {priority!r}")
        self.priority: int = priority

        if not (callable(callback) or callback is None):
            raise TypeError(
                f"callback must be a callable, got {type(callback).__name__}"
            )
        if not (callable(errback) or errback is None):
            raise TypeError(f"errback must be a callable, got {type(errback).__name__}")
        self.callback: Optional[Callable] = callback
        self.errback: Optional[Callable] = errback

        self.cookies: CookiesT = cookies or {}
        self.headers: Headers = Headers(headers or {}, encoding=encoding)
        self.dont_filter: bool = dont_filter

        self._meta: Optional[Dict[str, Any]] = dict(meta) if meta else None
        self._cb_kwargs: Optional[Dict[str, Any]] = (
            dict(cb_kwargs) if cb_kwargs else None
        )
        self.flags: List[str] = [] if flags is None else list(flags)

    @property
    def cb_kwargs(self) -> Dict[str, Any]:
        if self._cb_kwargs is None:
            self._cb_kwargs = {}
        return self._cb_kwargs

    @property
    def meta(self) -> Dict[str, Any]:
        if self._meta is None:
            self._meta = {}
        return self._meta

    @property
    def url(self) -> str:
        return self._url

    def _set_url(self, url: str) -> None:
        if not isinstance(url, str):
            raise TypeError(f"Request url must be str, got {type(url).__name__}")

        s = safe_url_string(url, self.encoding)
        self._url = escape_ajax(s)

        if (
            "://" not in self._url
            and not self._url.startswith("about:")
            and not self._url.startswith("data:")
        ):
            raise ValueError(f"Missing scheme in request url: {self._url}")

    @property
    def body(self) -> bytes:
        return self._body

    def _set_body(self, body: Optional[Union[str, bytes]]) -> None:
        self._body = b"" if body is None else to_bytes(body, self.encoding)

    @property
    def encoding(self) -> str:
        return self._encoding

    def __repr__(self) -> str:
        return f"<{self.method} {self.url}>"

<<<<<<< HEAD
    def copy(self) -> Request:
        return self.replace()

    def replace(self, *args: Any, **kwargs: Any) -> Request:
=======
    def copy(self) -> Self:
        return self.replace()

    @overload
    def replace(
        self, *args: Any, cls: Type[RequestTypeVar], **kwargs: Any
    ) -> RequestTypeVar: ...

    @overload
    def replace(self, *args: Any, cls: None = None, **kwargs: Any) -> Self: ...

    def replace(
        self, *args: Any, cls: Optional[Type[Request]] = None, **kwargs: Any
    ) -> Request:
>>>>>>> a4778d2b
        """Create a new Request with the same attributes except for those given new values"""
        for x in self.attributes:
            kwargs.setdefault(x, getattr(self, x))
        if cls is None:
            cls = self.__class__
        return cls(*args, **kwargs)

    @classmethod
    def from_curl(
        cls,
        curl_command: str,
        ignore_unknown_options: bool = True,
        **kwargs: Any,
    ) -> Self:
        """Create a Request object from a string containing a `cURL
        <https://curl.haxx.se/>`_ command. It populates the HTTP method, the
        URL, the headers, the cookies and the body. It accepts the same
        arguments as the :class:`Request` class, taking preference and
        overriding the values of the same arguments contained in the cURL
        command.

        Unrecognized options are ignored by default. To raise an error when
        finding unknown options call this method by passing
        ``ignore_unknown_options=False``.

        .. caution:: Using :meth:`from_curl` from :class:`~scrapy.http.Request`
                     subclasses, such as :class:`~scrapy.http.JsonRequest`, or
                     :class:`~scrapy.http.XmlRpcRequest`, as well as having
                     :ref:`downloader middlewares <topics-downloader-middleware>`
                     and
                     :ref:`spider middlewares <topics-spider-middleware>`
                     enabled, such as
                     :class:`~scrapy.downloadermiddlewares.defaultheaders.DefaultHeadersMiddleware`,
                     :class:`~scrapy.downloadermiddlewares.useragent.UserAgentMiddleware`,
                     or
                     :class:`~scrapy.downloadermiddlewares.httpcompression.HttpCompressionMiddleware`,
                     may modify the :class:`~scrapy.http.Request` object.

        To translate a cURL command into a Scrapy request,
        you may use `curl2scrapy <https://michael-shub.github.io/curl2scrapy/>`_.
        """
        request_kwargs = curl_to_request_kwargs(curl_command, ignore_unknown_options)
        request_kwargs.update(kwargs)
        return cls(**request_kwargs)

    def to_dict(self, *, spider: Optional[scrapy.Spider] = None) -> Dict[str, Any]:
        """Return a dictionary containing the Request's data.

        Use :func:`~scrapy.utils.request.request_from_dict` to convert back into a :class:`~scrapy.Request` object.

        If a spider is given, this method will try to find out the name of the spider methods used as callback
        and errback and include them in the output dict, raising an exception if they cannot be found.
        """
        d = {
            "url": self.url,  # urls are safe (safe_string_url)
            "callback": (
                _find_method(spider, self.callback)
                if callable(self.callback)
                else self.callback
            ),
            "errback": (
                _find_method(spider, self.errback)
                if callable(self.errback)
                else self.errback
            ),
            "headers": dict(self.headers),
        }
        for attr in self.attributes:
            d.setdefault(attr, getattr(self, attr))
        if type(self) is not Request:  # pylint: disable=unidiomatic-typecheck
            d["_class"] = self.__module__ + "." + self.__class__.__name__
        return d


def _find_method(obj: Any, func: Callable[..., Any]) -> str:
    """Helper function for Request.to_dict"""
    # Only instance methods contain ``__func__``
    if obj and hasattr(func, "__func__"):
        members = inspect.getmembers(obj, predicate=inspect.ismethod)
        for name, obj_func in members:
            # We need to use __func__ to access the original function object because instance
            # method objects are generated each time attribute is retrieved from instance.
            #
            # Reference: The standard type hierarchy
            # https://docs.python.org/3/reference/datamodel.html
            if obj_func.__func__ is func.__func__:
                return name
    raise ValueError(f"Function {func} is not an instance method in: {obj}")<|MERGE_RESOLUTION|>--- conflicted
+++ resolved
@@ -194,12 +194,6 @@
     def __repr__(self) -> str:
         return f"<{self.method} {self.url}>"
 
-<<<<<<< HEAD
-    def copy(self) -> Request:
-        return self.replace()
-
-    def replace(self, *args: Any, **kwargs: Any) -> Request:
-=======
     def copy(self) -> Self:
         return self.replace()
 
@@ -214,7 +208,6 @@
     def replace(
         self, *args: Any, cls: Optional[Type[Request]] = None, **kwargs: Any
     ) -> Request:
->>>>>>> a4778d2b
         """Create a new Request with the same attributes except for those given new values"""
         for x in self.attributes:
             kwargs.setdefault(x, getattr(self, x))

"""
Spider Middleware manager

See documentation in docs/topics/spider-middleware.rst
"""
from itertools import chain, islice

from twisted.python.failure import Failure
from scrapy.exceptions import _InvalidOutput
from scrapy.middleware import MiddlewareManager
from scrapy.utils.defer import mustbe_deferred
from scrapy.utils.conf import build_component_list
from scrapy.utils.python import MutableChain


def _isiterable(possible_iterator):
    return hasattr(possible_iterator, '__iter__')


class SpiderMiddlewareManager(MiddlewareManager):

    component_name = 'spider middleware'

    @classmethod
    def _get_mwlist_from_settings(cls, settings):
        return build_component_list(settings.getwithbase('SPIDER_MIDDLEWARES'))

    def _add_middleware(self, mw):
        super(SpiderMiddlewareManager, self)._add_middleware(mw)
        if hasattr(mw, 'process_spider_input'):
            self.methods['process_spider_input'].append(mw.process_spider_input)
        if hasattr(mw, 'process_start_requests'):
            self.methods['process_start_requests'].appendleft(mw.process_start_requests)
        self.methods['process_spider_output'].appendleft(getattr(mw, 'process_spider_output', None))
        self.methods['process_spider_exception'].appendleft(getattr(mw, 'process_spider_exception', None))

    def scrape_response(self, scrape_func, response, request, spider):
<<<<<<< HEAD
        fname = lambda f:'%s.%s' % (
                f.__self__.__class__.__name__,
                f.__func__.__name__)
=======
        fname = lambda f: '%s.%s' % (
                six.get_method_self(f).__class__.__name__,
                six.get_method_function(f).__name__)
>>>>>>> 78ad0163

        def process_spider_input(response):
            for method in self.methods['process_spider_input']:
                try:
                    result = method(response=response, spider=spider)
                    if result is not None:
                        raise _InvalidOutput('Middleware {} must return None or raise an exception, got {}' \
                                             .format(fname(method), type(result)))
                except _InvalidOutput:
                    raise
                except Exception:
                    return scrape_func(Failure(), request, spider)
            return scrape_func(response, request, spider)

        def process_spider_exception(_failure, start_index=0):
            exception = _failure.value
            # don't handle _InvalidOutput exception
            if isinstance(exception, _InvalidOutput):
                return _failure
            method_list = islice(self.methods['process_spider_exception'], start_index, None)
            for method_index, method in enumerate(method_list, start=start_index):
                if method is None:
                    continue
                result = method(response=response, exception=exception, spider=spider)
                if _isiterable(result):
                    # stop exception handling by handing control over to the
                    # process_spider_output chain if an iterable has been returned
                    return process_spider_output(result, method_index+1)
                elif result is None:
                    continue
                else:
                    raise _InvalidOutput('Middleware {} must return None or an iterable, got {}' \
                                         .format(fname(method), type(result)))
            return _failure

        def process_spider_output(result, start_index=0):
            # items in this iterable do not need to go through the process_spider_output
            # chain, they went through it already from the process_spider_exception method
            recovered = MutableChain()

            def evaluate_iterable(iterable, index):
                try:
                    for r in iterable:
                        yield r
                except Exception as ex:
                    exception_result = process_spider_exception(Failure(ex), index+1)
                    if isinstance(exception_result, Failure):
                        raise
                    recovered.extend(exception_result)

            method_list = islice(self.methods['process_spider_output'], start_index, None)
            for method_index, method in enumerate(method_list, start=start_index):
                if method is None:
                    continue
                # the following might fail directly if the output value is not a generator
                try:
                    result = method(response=response, result=result, spider=spider)
                except Exception as ex:
                    exception_result = process_spider_exception(Failure(ex), method_index+1)
                    if isinstance(exception_result, Failure):
                        raise
                    return exception_result
                if _isiterable(result):
                    result = evaluate_iterable(result, method_index)
                else:
                    raise _InvalidOutput('Middleware {} must return an iterable, got {}' \
                                         .format(fname(method), type(result)))

            return chain(result, recovered)

        dfd = mustbe_deferred(process_spider_input, response)
        dfd.addCallbacks(callback=process_spider_output, errback=process_spider_exception)
        return dfd

    def process_start_requests(self, start_requests, spider):
        return self._process_chain('process_start_requests', start_requests, spider)<|MERGE_RESOLUTION|>--- conflicted
+++ resolved
@@ -35,15 +35,9 @@
         self.methods['process_spider_exception'].appendleft(getattr(mw, 'process_spider_exception', None))
 
     def scrape_response(self, scrape_func, response, request, spider):
-<<<<<<< HEAD
-        fname = lambda f:'%s.%s' % (
+        fname = lambda f: '%s.%s' % (
                 f.__self__.__class__.__name__,
                 f.__func__.__name__)
-=======
-        fname = lambda f: '%s.%s' % (
-                six.get_method_self(f).__class__.__name__,
-                six.get_method_function(f).__name__)
->>>>>>> 78ad0163
 
         def process_spider_input(response):
             for method in self.methods['process_spider_input']:

"""
This module provides some useful functions for working with
scrapy.http.Response objects
"""
import os
import re
import tempfile
import webbrowser
from typing import Any, Callable, Iterable, Tuple, Union
from weakref import WeakKeyDictionary

from twisted.web import http
from w3lib import html

import scrapy
from scrapy.http.response import Response
from scrapy.utils.python import to_bytes, to_unicode

_baseurl_cache: "WeakKeyDictionary[Response, str]" = WeakKeyDictionary()


def get_base_url(response: "scrapy.http.response.text.TextResponse") -> str:
    """Return the base url of the given response, joined with the response url"""
    if response not in _baseurl_cache:
        text = response.text[0:4096]
        _baseurl_cache[response] = html.get_base_url(
            text, response.url, response.encoding
        )
    return _baseurl_cache[response]


_metaref_cache: "WeakKeyDictionary[Response, Union[Tuple[None, None], Tuple[float, str]]]" = (
    WeakKeyDictionary()
)


def get_meta_refresh(
    response: "scrapy.http.response.text.TextResponse",
    ignore_tags: Iterable[str] = ("script", "noscript"),
) -> Union[Tuple[None, None], Tuple[float, str]]:
    """Parse the http-equiv refresh parameter from the given response"""
    if response not in _metaref_cache:
        text = response.text[0:4096]
        _metaref_cache[response] = html.get_meta_refresh(
            text, response.url, response.encoding, ignore_tags=ignore_tags
        )
    return _metaref_cache[response]


def response_status_message(status: Union[bytes, float, int, str]) -> str:
    """Return status code plus status text descriptive message"""
    status_int = int(status)
    message = http.RESPONSES.get(status_int, "Unknown Status")
    return f"{status_int} {to_unicode(message)}"


<<<<<<< HEAD
=======
@deprecated
def response_httprepr(response: Response) -> bytes:
    """Return raw HTTP representation (as bytes) of the given response. This
    is provided only for reference, since it's not the exact stream of bytes
    that was received (that's not exposed by Twisted).
    """
    values = [
        b"HTTP/1.1 ",
        to_bytes(str(response.status)),
        b" ",
        to_bytes(http.RESPONSES.get(response.status, b"")),
        b"\r\n",
    ]
    if response.headers:
        values.extend([response.headers.to_string(), b"\r\n"])
    values.extend([b"\r\n", response.body])
    return b"".join(values)


def _remove_html_comments(body):
    start = body.find(b"<!--")
    while start != -1:
        end = body.find(b"-->", start + 1)
        if end == -1:
            return body[:start]
        else:
            body = body[:start] + body[end + 3 :]
            start = body.find(b"<!--")
    return body


>>>>>>> 2f1d345e
def open_in_browser(
    response: Union[
        "scrapy.http.response.html.HtmlResponse",
        "scrapy.http.response.text.TextResponse",
    ],
    _openfunc: Callable[[str], Any] = webbrowser.open,
) -> Any:
    """Open *response* in a local web browser, adjusting the `base tag`_ for
    external links to work, e.g. so that images and styles are displayed.

    .. _base tag: https://www.w3schools.com/tags/tag_base.asp

    For example:

    .. code-block:: python

        from scrapy.utils.response import open_in_browser


        def parse_details(self, response):
            if "item name" not in response.body:
                open_in_browser(response)
    """
    from scrapy.http import HtmlResponse, TextResponse

    # XXX: this implementation is a bit dirty and could be improved
    body = response.body
    if isinstance(response, HtmlResponse):
        if b"<base" not in body:
            _remove_html_comments(body)
            repl = rf'\0<base href="{response.url}">'
            body = re.sub(rb"<head(?:[^<>]*?>)", to_bytes(repl), body, count=1)
        ext = ".html"
    elif isinstance(response, TextResponse):
        ext = ".txt"
    else:
        raise TypeError("Unsupported response type: " f"{response.__class__.__name__}")
    fd, fname = tempfile.mkstemp(ext)
    os.write(fd, body)
    os.close(fd)
    return _openfunc(f"file://{fname}")<|MERGE_RESOLUTION|>--- conflicted
+++ resolved
@@ -54,27 +54,6 @@
     return f"{status_int} {to_unicode(message)}"
 
 
-<<<<<<< HEAD
-=======
-@deprecated
-def response_httprepr(response: Response) -> bytes:
-    """Return raw HTTP representation (as bytes) of the given response. This
-    is provided only for reference, since it's not the exact stream of bytes
-    that was received (that's not exposed by Twisted).
-    """
-    values = [
-        b"HTTP/1.1 ",
-        to_bytes(str(response.status)),
-        b" ",
-        to_bytes(http.RESPONSES.get(response.status, b"")),
-        b"\r\n",
-    ]
-    if response.headers:
-        values.extend([response.headers.to_string(), b"\r\n"])
-    values.extend([b"\r\n", response.body])
-    return b"".join(values)
-
-
 def _remove_html_comments(body):
     start = body.find(b"<!--")
     while start != -1:
@@ -87,7 +66,6 @@
     return body
 
 
->>>>>>> 2f1d345e
 def open_in_browser(
     response: Union[
         "scrapy.http.response.html.HtmlResponse",

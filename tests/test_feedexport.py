--- conflicted
+++ resolved
@@ -25,14 +25,9 @@
     IFeedStorage, FileFeedStorage, FTPFeedStorage, GCSFeedStorage,
     S3FeedStorage, StdoutFeedStorage,
     BlockingFeedStorage)
-<<<<<<< HEAD
 from scrapy.utils.test import (assert_aws_environ, get_s3_content_and_delete,
     get_crawler, mock_google_cloud_storage)
-from scrapy.utils.python import to_native_str
-=======
-from scrapy.utils.test import assert_aws_environ, get_s3_content_and_delete, get_crawler
 from scrapy.utils.python import to_unicode
->>>>>>> b0eaf114
 
 
 class FileFeedStorageTest(unittest.TestCase):

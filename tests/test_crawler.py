--- conflicted
+++ resolved
@@ -335,7 +335,21 @@
             "'downloader/exception_type_count/twisted.internet.error.ConnectError': 1," in log,
         ]))
 
-<<<<<<< HEAD
+    def test_reactor_select(self):
+        log = self.run_script("twisted_reactor_select.py")
+        self.assertIn("Spider closed (finished)", log)
+        self.assertIn("Using reactor: twisted.internet.selectreactor.SelectReactor", log)
+
+    def test_reactor_poll(self):
+        log = self.run_script("twisted_reactor_poll.py")
+        self.assertIn("Spider closed (finished)", log)
+        self.assertIn("Using reactor: twisted.internet.pollreactor.PollReactor", log)
+
+    def test_reactor_asyncio(self):
+        log = self.run_script("twisted_reactor_asyncio.py")
+        self.assertIn("Spider closed (finished)", log)
+        self.assertIn("Using reactor: twisted.internet.asyncioreactor.AsyncioSelectorReactor", log)
+
 
 class CrawlerRunnerSubprocess(ScriptRunnerMixin, unittest.TestCase):
     script_dir = os.path.join(os.path.abspath(os.path.dirname(__file__)), 'CrawlerRunner')
@@ -345,20 +359,4 @@
         self.assertIn("INFO: Spider closed (finished)", log)
         self.assertIn("INFO: Host: not.a.real.domain", log)
         self.assertIn("INFO: Type: <class 'ipaddress.IPv4Address'>", log)
-        self.assertIn("INFO: IP address: 127.0.0.1", log)
-=======
-    def test_reactor_select(self):
-        log = self.run_script("twisted_reactor_select.py")
-        self.assertIn("Spider closed (finished)", log)
-        self.assertIn("Using reactor: twisted.internet.selectreactor.SelectReactor", log)
-
-    def test_reactor_poll(self):
-        log = self.run_script("twisted_reactor_poll.py")
-        self.assertIn("Spider closed (finished)", log)
-        self.assertIn("Using reactor: twisted.internet.pollreactor.PollReactor", log)
-
-    def test_reactor_asyncio(self):
-        log = self.run_script("twisted_reactor_asyncio.py")
-        self.assertIn("Spider closed (finished)", log)
-        self.assertIn("Using reactor: twisted.internet.asyncioreactor.AsyncioSelectorReactor", log)
->>>>>>> 4f31c3ce
+        self.assertIn("INFO: IP address: 127.0.0.1", log)